from copy import deepcopy
from dataclasses import dataclass

import boto3
import pytest
from moto import mock_dynamodb2

from feast.infra.offline_stores.file import FileOfflineStoreConfig
from feast.infra.online_stores.dynamodb import (
    DynamoDBOnlineStore,
    DynamoDBOnlineStoreConfig,
    DynamoDBTable,
)
from feast.protos.feast.types.EntityKey_pb2 import EntityKey as EntityKeyProto
from feast.protos.feast.types.Value_pb2 import Value as ValueProto
from feast.repo_config import RepoConfig
from tests.utils.online_store_utils import (
    _create_n_customer_test_samples,
    _create_test_table,
    _insert_data_test_table,
)

REGISTRY = "s3://test_registry/registry.db"
PROJECT = "test_aws"
PROVIDER = "aws"
TABLE_NAME = "dynamodb_online_store"
REGION = "us-west-2"


@dataclass
class MockFeatureView:
    name: str


@pytest.fixture
def repo_config():
    return RepoConfig(
        registry=REGISTRY,
        project=PROJECT,
        provider=PROVIDER,
        online_store=DynamoDBOnlineStoreConfig(region=REGION),
        offline_store=FileOfflineStoreConfig(),
    )


@pytest.fixture
def dynamodb_online_store():
    return DynamoDBOnlineStore()


def test_dynamodb_online_store_config_default():
    """Test DynamoDBOnlineStoreConfig default parameters."""
    aws_region = "us-west-2"
    dynamodb_store_config = DynamoDBOnlineStoreConfig(region=aws_region)
    assert dynamodb_store_config.type == "dynamodb"
    assert dynamodb_store_config.batch_size == 40
    assert dynamodb_store_config.endpoint_url is None
    assert dynamodb_store_config.region == aws_region
    assert dynamodb_store_config.table_name_template == "{project}.{table_name}"


def test_dynamodb_table_default_params():
    """Test DynamoDBTable default parameters."""
    tbl_name = "dynamodb-test"
    aws_region = "us-west-2"
    dynamodb_table = DynamoDBTable(tbl_name, aws_region)
    assert dynamodb_table.name == tbl_name
    assert dynamodb_table.region == aws_region
    assert dynamodb_table.endpoint_url is None
    assert dynamodb_table._dynamodb_client is None
    assert dynamodb_table._dynamodb_resource is None


def test_dynamodb_online_store_config_custom_params():
    """Test DynamoDBOnlineStoreConfig custom parameters."""
    aws_region = "us-west-2"
    batch_size = 20
    endpoint_url = "http://localhost:8000"
    table_name_template = "feast_test.dynamodb_table"
    dynamodb_store_config = DynamoDBOnlineStoreConfig(
        region=aws_region,
        batch_size=batch_size,
        endpoint_url=endpoint_url,
        table_name_template=table_name_template,
    )
    assert dynamodb_store_config.type == "dynamodb"
    assert dynamodb_store_config.batch_size == batch_size
    assert dynamodb_store_config.endpoint_url == endpoint_url
    assert dynamodb_store_config.region == aws_region
    assert dynamodb_store_config.table_name_template == table_name_template


def test_dynamodb_table_custom_params():
    """Test DynamoDBTable custom parameters."""
    tbl_name = "dynamodb-test"
    aws_region = "us-west-2"
    endpoint_url = "http://localhost:8000"
    dynamodb_table = DynamoDBTable(tbl_name, aws_region, endpoint_url)
    assert dynamodb_table.name == tbl_name
    assert dynamodb_table.region == aws_region
    assert dynamodb_table.endpoint_url == endpoint_url
    assert dynamodb_table._dynamodb_client is None
    assert dynamodb_table._dynamodb_resource is None


def test_dynamodb_online_store_config_dynamodb_client(dynamodb_online_store):
    """Test DynamoDBOnlineStoreConfig configure DynamoDB client with endpoint_url."""
    aws_region = "us-west-2"
    endpoint_url = "http://localhost:8000"
    dynamodb_store_config = DynamoDBOnlineStoreConfig(
        region=aws_region, endpoint_url=endpoint_url
    )
    dynamodb_client = dynamodb_online_store._get_dynamodb_client(
        dynamodb_store_config.region, dynamodb_store_config.endpoint_url
    )
    assert dynamodb_client.meta.region_name == aws_region
    assert dynamodb_client.meta.endpoint_url == endpoint_url


def test_dynamodb_table_dynamodb_client():
    """Test DynamoDBTable configure DynamoDB client with endpoint_url."""
    tbl_name = "dynamodb-test"
    aws_region = "us-west-2"
    endpoint_url = "http://localhost:8000"
    dynamodb_table = DynamoDBTable(tbl_name, aws_region, endpoint_url)
    dynamodb_client = dynamodb_table._get_dynamodb_client(
        dynamodb_table.region, dynamodb_table.endpoint_url
    )
    assert dynamodb_client.meta.region_name == aws_region
    assert dynamodb_client.meta.endpoint_url == endpoint_url


def test_dynamodb_online_store_config_dynamodb_resource(dynamodb_online_store):
    """Test DynamoDBOnlineStoreConfig configure DynamoDB Resource with endpoint_url."""
    aws_region = "us-west-2"
    endpoint_url = "http://localhost:8000"
    dynamodb_store_config = DynamoDBOnlineStoreConfig(
        region=aws_region, endpoint_url=endpoint_url
    )
    dynamodb_resource = dynamodb_online_store._get_dynamodb_resource(
        dynamodb_store_config.region, dynamodb_store_config.endpoint_url
    )
    assert dynamodb_resource.meta.client.meta.region_name == aws_region
    assert dynamodb_resource.meta.client.meta.endpoint_url == endpoint_url


def test_dynamodb_table_dynamodb_resource():
    """Test DynamoDBTable configure DynamoDB resource with endpoint_url."""
    tbl_name = "dynamodb-test"
    aws_region = "us-west-2"
    endpoint_url = "http://localhost:8000"
    dynamodb_table = DynamoDBTable(tbl_name, aws_region, endpoint_url)
    dynamodb_resource = dynamodb_table._get_dynamodb_resource(
        dynamodb_table.region, dynamodb_table.endpoint_url
    )
    assert dynamodb_resource.meta.client.meta.region_name == aws_region
    assert dynamodb_resource.meta.client.meta.endpoint_url == endpoint_url


@mock_dynamodb2
@pytest.mark.parametrize("n_samples", [5, 50, 100])
def test_dynamodb_online_store_online_read(
    repo_config, dynamodb_online_store, n_samples
):
    """Test DynamoDBOnlineStore online_read method."""
    db_table_name = f"{TABLE_NAME}_online_read_{n_samples}"
    _create_test_table(PROJECT, db_table_name, REGION)
    data = _create_n_customer_test_samples(n=n_samples)
    _insert_data_test_table(data, PROJECT, db_table_name, REGION)

    entity_keys, features, *rest = zip(*data)
    returned_items = dynamodb_online_store.online_read(
        config=repo_config,
        table=MockFeatureView(name=db_table_name),
        entity_keys=entity_keys,
    )
    assert len(returned_items) == len(data)
    assert [item[1] for item in returned_items] == list(features)


@mock_dynamodb2
<<<<<<< HEAD
<<<<<<< HEAD
=======
>>>>>>> a35029f6
def test_online_read_unknown_entity(repo_config):
    """Test DynamoDBOnlineStore online_read method."""
    n_samples = 2
    _create_test_table(PROJECT, f"{TABLE_NAME}_{n_samples}", REGION)
    data = _create_n_customer_test_samples(n=n_samples)
    _insert_data_test_table(data, PROJECT, f"{TABLE_NAME}_{n_samples}", REGION)

    entity_keys, features, *rest = zip(*data)
    # Append a nonsensical entity to search for
    entity_keys = list(entity_keys)
    features = list(features)
    dynamodb_store = DynamoDBOnlineStore()

    # Have the unknown entity be in the beginning, middle, and end of the list of entities.
    for pos in range(len(entity_keys)):
        entity_keys_with_unknown = deepcopy(entity_keys)
        entity_keys_with_unknown.insert(
            pos,
            EntityKeyProto(
                join_keys=["customer"], entity_values=[ValueProto(string_val="12359")]
            ),
        )
        features_with_none = deepcopy(features)
        features_with_none.insert(pos, None)
        returned_items = dynamodb_store.online_read(
            config=repo_config,
            table=MockFeatureView(name=f"{TABLE_NAME}_{n_samples}"),
            entity_keys=entity_keys_with_unknown,
        )
        assert len(returned_items) == len(entity_keys_with_unknown)
        assert [item[1] for item in returned_items] == list(features_with_none)
        # The order should match the original entity key order
        assert returned_items[pos] == (None, None)


@mock_dynamodb2
def test_write_batch_non_duplicates(repo_config):
<<<<<<< HEAD
=======
=======
>>>>>>> a35029f6
@pytest.mark.parametrize("n_samples", [5, 50, 100])
def test_dynamodb_online_store_online_write_batch(
    repo_config, dynamodb_online_store, n_samples
):
    """Test DynamoDBOnlineStore online_write_batch method."""
    db_table_name = f"{TABLE_NAME}_online_write_batch_{n_samples}"
    _create_test_table(PROJECT, db_table_name, REGION)
    data = _create_n_customer_test_samples()

    entity_keys, features, *rest = zip(*data)
    dynamodb_online_store.online_write_batch(
        config=repo_config,
        table=MockFeatureView(name=db_table_name),
        data=data,
        progress=None,
    )
    stored_items = dynamodb_online_store.online_read(
        config=repo_config,
        table=MockFeatureView(name=db_table_name),
        entity_keys=entity_keys,
    )
    assert stored_items is not None
    assert len(stored_items) == len(data)
    assert [item[1] for item in stored_items] == list(features)


@mock_dynamodb2
def test_dynamodb_online_store_update(repo_config, dynamodb_online_store):
    """Test DynamoDBOnlineStore update method."""
    # create dummy table to keep
    db_table_keep_name = f"{TABLE_NAME}_keep_update"
    _create_test_table(PROJECT, db_table_keep_name, REGION)
    # create dummy table to delete
    db_table_delete_name = f"{TABLE_NAME}_delete_update"
    _create_test_table(PROJECT, db_table_delete_name, REGION)

    dynamodb_online_store.update(
        config=repo_config,
        tables_to_delete=[MockFeatureView(name=db_table_delete_name)],
        tables_to_keep=[MockFeatureView(name=db_table_keep_name)],
        entities_to_delete=None,
        entities_to_keep=None,
        partial=None,
    )

    # check only db_table_keep_name exists
    dynamodb_client = dynamodb_online_store._get_dynamodb_client(REGION)
    existing_tables = dynamodb_client.list_tables()
    existing_tables = existing_tables.get("TableNames", None)

    assert existing_tables is not None
    assert len(existing_tables) == 1
    assert existing_tables[0] == f"test_aws.{db_table_keep_name}"


@mock_dynamodb2
def test_dynamodb_online_store_teardown(repo_config, dynamodb_online_store):
    """Test DynamoDBOnlineStore teardown method."""
    db_table_delete_name_one = f"{TABLE_NAME}_delete_teardown_1"
    db_table_delete_name_two = f"{TABLE_NAME}_delete_teardown_2"
    _create_test_table(PROJECT, db_table_delete_name_one, REGION)
    _create_test_table(PROJECT, db_table_delete_name_two, REGION)

    dynamodb_online_store.teardown(
        config=repo_config,
        tables=[
            MockFeatureView(name=db_table_delete_name_one),
            MockFeatureView(name=db_table_delete_name_two),
        ],
        entities=None,
    )

    # Check tables non exist
    dynamodb_client = dynamodb_online_store._get_dynamodb_client(REGION)
    existing_tables = dynamodb_client.list_tables()
    existing_tables = existing_tables.get("TableNames", None)

    assert existing_tables is not None
    assert len(existing_tables) == 0


@mock_dynamodb2
def test_dynamodb_online_store_write_batch_non_duplicates(
    repo_config, dynamodb_online_store
):
>>>>>>> c382f175980bd3a34f60e9c11fde830ae3159812
    """Test DynamoDBOnline Store deduplicate write batch request items."""
    dynamodb_tbl = f"{TABLE_NAME}_batch_non_duplicates"
    _create_test_table(PROJECT, dynamodb_tbl, REGION)
    data = _create_n_customer_test_samples()
    data_duplicate = deepcopy(data)
    dynamodb_resource = boto3.resource("dynamodb", region_name=REGION)
    table_instance = dynamodb_resource.Table(f"{PROJECT}.{dynamodb_tbl}")
    # Insert duplicate data
    dynamodb_online_store._write_batch_non_duplicates(
        table_instance, data + data_duplicate, progress=None
    )
    # Request more items than inserted
    response = table_instance.scan(Limit=20)
    returned_items = response.get("Items", None)
    assert returned_items is not None
    assert len(returned_items) == len(data)<|MERGE_RESOLUTION|>--- conflicted
+++ resolved
@@ -179,10 +179,6 @@
 
 
 @mock_dynamodb2
-<<<<<<< HEAD
-<<<<<<< HEAD
-=======
->>>>>>> a35029f6
 def test_online_read_unknown_entity(repo_config):
     """Test DynamoDBOnlineStore online_read method."""
     n_samples = 2
@@ -218,12 +214,6 @@
         assert returned_items[pos] == (None, None)
 
 
-@mock_dynamodb2
-def test_write_batch_non_duplicates(repo_config):
-<<<<<<< HEAD
-=======
-=======
->>>>>>> a35029f6
 @pytest.mark.parametrize("n_samples", [5, 50, 100])
 def test_dynamodb_online_store_online_write_batch(
     repo_config, dynamodb_online_store, n_samples
@@ -309,7 +299,6 @@
 def test_dynamodb_online_store_write_batch_non_duplicates(
     repo_config, dynamodb_online_store
 ):
->>>>>>> c382f175980bd3a34f60e9c11fde830ae3159812
     """Test DynamoDBOnline Store deduplicate write batch request items."""
     dynamodb_tbl = f"{TABLE_NAME}_batch_non_duplicates"
     _create_test_table(PROJECT, dynamodb_tbl, REGION)
@@ -325,4 +314,4 @@
     response = table_instance.scan(Limit=20)
     returned_items = response.get("Items", None)
     assert returned_items is not None
-    assert len(returned_items) == len(data)+    assert len(returned_items) == len(data)

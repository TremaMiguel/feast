from copy import deepcopy
from dataclasses import dataclass

import boto3
import pytest
from moto import mock_dynamodb2

from feast.infra.offline_stores.file import FileOfflineStoreConfig
from feast.infra.online_stores.dynamodb import (
    DynamoDBOnlineStore,
    DynamoDBOnlineStoreConfig,
    DynamoDBTable,
)
from feast.protos.feast.types.EntityKey_pb2 import EntityKey as EntityKeyProto
from feast.protos.feast.types.Value_pb2 import Value as ValueProto
from feast.repo_config import RepoConfig
from tests.utils.online_store_utils import (
    _create_n_customer_test_samples,
    _create_test_table,
    _insert_data_test_table,
)

REGISTRY = "s3://test_registry/registry.db"
PROJECT = "test_aws"
PROVIDER = "aws"
TABLE_NAME = "dynamodb_online_store"
REGION = "us-west-2"


@dataclass
class MockFeatureView:
    name: str


@pytest.fixture
def repo_config():
    return RepoConfig(
        registry=REGISTRY,
        project=PROJECT,
        provider=PROVIDER,
        online_store=DynamoDBOnlineStoreConfig(region=REGION),
        offline_store=FileOfflineStoreConfig(),
    )


@pytest.fixture
def dynamodb_online_store():
    return DynamoDBOnlineStore()


def test_dynamodb_online_store_config_default():
    """Test DynamoDBOnlineStoreConfig default parameters."""
    aws_region = "us-west-2"
    dynamodb_store_config = DynamoDBOnlineStoreConfig(region=aws_region)
    assert dynamodb_store_config.type == "dynamodb"
    assert dynamodb_store_config.batch_size == 40
    assert dynamodb_store_config.endpoint_url is None
    assert dynamodb_store_config.region == aws_region
    assert dynamodb_store_config.table_name_template == "{project}.{table_name}"


def test_dynamodb_table_default_params():
    """Test DynamoDBTable default parameters."""
    tbl_name = "dynamodb-test"
    aws_region = "us-west-2"
    dynamodb_table = DynamoDBTable(tbl_name, aws_region)
    assert dynamodb_table.name == tbl_name
    assert dynamodb_table.region == aws_region
    assert dynamodb_table.endpoint_url is None
    assert dynamodb_table._dynamodb_client is None
    assert dynamodb_table._dynamodb_resource is None


def test_dynamodb_online_store_config_custom_params():
    """Test DynamoDBOnlineStoreConfig custom parameters."""
    aws_region = "us-west-2"
    batch_size = 20
    endpoint_url = "http://localhost:8000"
    table_name_template = "feast_test.dynamodb_table"
    dynamodb_store_config = DynamoDBOnlineStoreConfig(
        region=aws_region,
        batch_size=batch_size,
        endpoint_url=endpoint_url,
        table_name_template=table_name_template,
    )
    assert dynamodb_store_config.type == "dynamodb"
    assert dynamodb_store_config.batch_size == batch_size
    assert dynamodb_store_config.endpoint_url == endpoint_url
    assert dynamodb_store_config.region == aws_region
    assert dynamodb_store_config.table_name_template == table_name_template


def test_dynamodb_table_custom_params():
    """Test DynamoDBTable custom parameters."""
    tbl_name = "dynamodb-test"
    aws_region = "us-west-2"
    endpoint_url = "http://localhost:8000"
    dynamodb_table = DynamoDBTable(tbl_name, aws_region, endpoint_url)
    assert dynamodb_table.name == tbl_name
    assert dynamodb_table.region == aws_region
    assert dynamodb_table.endpoint_url == endpoint_url
    assert dynamodb_table._dynamodb_client is None
    assert dynamodb_table._dynamodb_resource is None


def test_dynamodb_online_store_config_dynamodb_client(dynamodb_online_store):
    """Test DynamoDBOnlineStoreConfig configure DynamoDB client with endpoint_url."""
    aws_region = "us-west-2"
    endpoint_url = "http://localhost:8000"
    dynamodb_store_config = DynamoDBOnlineStoreConfig(
        region=aws_region, endpoint_url=endpoint_url
    )
    dynamodb_client = dynamodb_online_store._get_dynamodb_client(
        dynamodb_store_config.region, dynamodb_store_config.endpoint_url
    )
    assert dynamodb_client.meta.region_name == aws_region
    assert dynamodb_client.meta.endpoint_url == endpoint_url


def test_dynamodb_table_dynamodb_client():
    """Test DynamoDBTable configure DynamoDB client with endpoint_url."""
    tbl_name = "dynamodb-test"
    aws_region = "us-west-2"
    endpoint_url = "http://localhost:8000"
    dynamodb_table = DynamoDBTable(tbl_name, aws_region, endpoint_url)
    dynamodb_client = dynamodb_table._get_dynamodb_client(
        dynamodb_table.region, dynamodb_table.endpoint_url
    )
    assert dynamodb_client.meta.region_name == aws_region
    assert dynamodb_client.meta.endpoint_url == endpoint_url


def test_dynamodb_online_store_config_dynamodb_resource(dynamodb_online_store):
    """Test DynamoDBOnlineStoreConfig configure DynamoDB Resource with endpoint_url."""
    aws_region = "us-west-2"
    endpoint_url = "http://localhost:8000"
    dynamodb_store_config = DynamoDBOnlineStoreConfig(
        region=aws_region, endpoint_url=endpoint_url
    )
    dynamodb_resource = dynamodb_online_store._get_dynamodb_resource(
        dynamodb_store_config.region, dynamodb_store_config.endpoint_url
    )
    assert dynamodb_resource.meta.client.meta.region_name == aws_region
    assert dynamodb_resource.meta.client.meta.endpoint_url == endpoint_url


def test_dynamodb_table_dynamodb_resource():
    """Test DynamoDBTable configure DynamoDB resource with endpoint_url."""
    tbl_name = "dynamodb-test"
    aws_region = "us-west-2"
    endpoint_url = "http://localhost:8000"
    dynamodb_table = DynamoDBTable(tbl_name, aws_region, endpoint_url)
    dynamodb_resource = dynamodb_table._get_dynamodb_resource(
        dynamodb_table.region, dynamodb_table.endpoint_url
    )
    assert dynamodb_resource.meta.client.meta.region_name == aws_region
    assert dynamodb_resource.meta.client.meta.endpoint_url == endpoint_url


@mock_dynamodb2
@pytest.mark.parametrize("n_samples", [5, 50, 100])
def test_dynamodb_online_store_online_read(
    repo_config, dynamodb_online_store, n_samples
):
    """Test DynamoDBOnlineStore online_read method."""
    db_table_name = f"{TABLE_NAME}_online_read_{n_samples}"
    _create_test_table(PROJECT, db_table_name, REGION)
    data = _create_n_customer_test_samples(n=n_samples)
    _insert_data_test_table(data, PROJECT, db_table_name, REGION)

    entity_keys, features, *rest = zip(*data)
    returned_items = dynamodb_online_store.online_read(
        config=repo_config,
        table=MockFeatureView(name=db_table_name),
        entity_keys=entity_keys,
    )
    assert len(returned_items) == len(data)
    assert [item[1] for item in returned_items] == list(features)


@mock_dynamodb2
<<<<<<< HEAD
@pytest.mark.parametrize("n_samples", [5, 50, 100])
def test_dynamodb_online_store_online_write_batch(
    repo_config, dynamodb_online_store, n_samples
):
    """Test DynamoDBOnlineStore online_write_batch method."""
    db_table_name = f"{TABLE_NAME}_online_write_batch_{n_samples}"
    _create_test_table(PROJECT, db_table_name, REGION)
    data = _create_n_customer_test_samples()

    entity_keys, features, *rest = zip(*data)
    dynamodb_online_store.online_write_batch(
        config=repo_config,
        table=MockFeatureView(name=db_table_name),
        data=data,
        progress=None,
    )
    stored_items = dynamodb_online_store.online_read(
        config=repo_config,
        table=MockFeatureView(name=db_table_name),
        entity_keys=entity_keys,
    )
    assert stored_items is not None
    assert len(stored_items) == len(data)
    assert [item[1] for item in stored_items] == list(features)


@mock_dynamodb2
def test_dynamodb_online_store_update(repo_config, dynamodb_online_store):
    """Test DynamoDBOnlineStore update method."""
    # create dummy table to keep
    db_table_keep_name = f"{TABLE_NAME}_keep_update"
    _create_test_table(PROJECT, db_table_keep_name, REGION)
    # create dummy table to delete
    db_table_delete_name = f"{TABLE_NAME}_delete_update"
    _create_test_table(PROJECT, db_table_delete_name, REGION)

    dynamodb_online_store.update(
        config=repo_config,
        tables_to_delete=[MockFeatureView(name=db_table_delete_name)],
        tables_to_keep=[MockFeatureView(name=db_table_keep_name)],
        entities_to_delete=None,
        entities_to_keep=None,
        partial=None,
    )

    # check only db_table_keep_name exists
    dynamodb_client = dynamodb_online_store._get_dynamodb_client(REGION)
    existing_tables = dynamodb_client.list_tables()
    existing_tables = existing_tables.get("TableNames", None)

    assert existing_tables is not None
    assert len(existing_tables) == 1
    assert existing_tables[0] == f"test_aws.{db_table_keep_name}"


@mock_dynamodb2
def test_dynamodb_online_store_teardown(repo_config, dynamodb_online_store):
    """Test DynamoDBOnlineStore teardown method."""
    db_table_delete_name_one = f"{TABLE_NAME}_delete_teardown_1"
    db_table_delete_name_two = f"{TABLE_NAME}_delete_teardown_2"
    _create_test_table(PROJECT, db_table_delete_name_one, REGION)
    _create_test_table(PROJECT, db_table_delete_name_two, REGION)

    dynamodb_online_store.teardown(
        config=repo_config,
        tables=[
            MockFeatureView(name=db_table_delete_name_one),
            MockFeatureView(name=db_table_delete_name_two),
        ],
        entities=None,
    )

    # Check tables non exist
    dynamodb_client = dynamodb_online_store._get_dynamodb_client(REGION)
    existing_tables = dynamodb_client.list_tables()
    existing_tables = existing_tables.get("TableNames", None)

    assert existing_tables is not None
    assert len(existing_tables) == 0


@mock_dynamodb2
def test_dynamodb_online_store_write_batch_non_duplicates(
    repo_config, dynamodb_online_store
):
=======
def test_online_read_unknown_entity(repo_config):
    """Test DynamoDBOnlineStore online_read method."""
    n_samples = 2
    _create_test_table(PROJECT, f"{TABLE_NAME}_{n_samples}", REGION)
    data = _create_n_customer_test_samples(n=n_samples)
    _insert_data_test_table(data, PROJECT, f"{TABLE_NAME}_{n_samples}", REGION)

    entity_keys, features, *rest = zip(*data)
    # Append a nonsensical entity to search for
    entity_keys = list(entity_keys)
    features = list(features)
    dynamodb_store = DynamoDBOnlineStore()

    # Have the unknown entity be in the beginning, middle, and end of the list of entities.
    for pos in range(len(entity_keys)):
        entity_keys_with_unknown = deepcopy(entity_keys)
        entity_keys_with_unknown.insert(
            pos,
            EntityKeyProto(
                join_keys=["customer"], entity_values=[ValueProto(string_val="12359")]
            ),
        )
        features_with_none = deepcopy(features)
        features_with_none.insert(pos, None)
        returned_items = dynamodb_store.online_read(
            config=repo_config,
            table=MockFeatureView(name=f"{TABLE_NAME}_{n_samples}"),
            entity_keys=entity_keys_with_unknown,
        )
        assert len(returned_items) == len(entity_keys_with_unknown)
        assert [item[1] for item in returned_items] == list(features_with_none)
        # The order should match the original entity key order
        assert returned_items[pos] == (None, None)


@mock_dynamodb2
def test_write_batch_non_duplicates(repo_config):
>>>>>>> 104155cf
    """Test DynamoDBOnline Store deduplicate write batch request items."""
    dynamodb_tbl = f"{TABLE_NAME}_batch_non_duplicates"
    _create_test_table(PROJECT, dynamodb_tbl, REGION)
    data = _create_n_customer_test_samples()
    data_duplicate = deepcopy(data)
    dynamodb_resource = boto3.resource("dynamodb", region_name=REGION)
    table_instance = dynamodb_resource.Table(f"{PROJECT}.{dynamodb_tbl}")
    # Insert duplicate data
    dynamodb_online_store._write_batch_non_duplicates(
        table_instance, data + data_duplicate, progress=None
    )
    # Request more items than inserted
    response = table_instance.scan(Limit=20)
    returned_items = response.get("Items", None)
    assert returned_items is not None
    assert len(returned_items) == len(data)<|MERGE_RESOLUTION|>--- conflicted
+++ resolved
@@ -179,7 +179,6 @@
 
 
 @mock_dynamodb2
-<<<<<<< HEAD
 @pytest.mark.parametrize("n_samples", [5, 50, 100])
 def test_dynamodb_online_store_online_write_batch(
     repo_config, dynamodb_online_store, n_samples
@@ -260,12 +259,7 @@
     assert existing_tables is not None
     assert len(existing_tables) == 0
 
-
-@mock_dynamodb2
-def test_dynamodb_online_store_write_batch_non_duplicates(
-    repo_config, dynamodb_online_store
-):
-=======
+    
 def test_online_read_unknown_entity(repo_config):
     """Test DynamoDBOnlineStore online_read method."""
     n_samples = 2
@@ -303,7 +297,6 @@
 
 @mock_dynamodb2
 def test_write_batch_non_duplicates(repo_config):
->>>>>>> 104155cf
     """Test DynamoDBOnline Store deduplicate write batch request items."""
     dynamodb_tbl = f"{TABLE_NAME}_batch_non_duplicates"
     _create_test_table(PROJECT, dynamodb_tbl, REGION)
